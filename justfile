--- conflicted
+++ resolved
@@ -1,12 +1,7 @@
-<<<<<<< HEAD
-NIGHTLY := "nightly"
-=======
 NIGHTLY := shell("cat rust-toolchain")
->>>>>>> 18b1c8a0
 
 default:
-    # RUST_BACKTRACE=1 RUST_LOG=trace,sunset=debug cargo +{{NIGHTLY}} run
-    RUST_BACKTRACE=1 RUST_LOG=trace cargo +{{NIGHTLY}} run
+    RUST_BACKTRACE=1 RUST_LOG=debug cargo +{{NIGHTLY}} run
 build-js:
     # cargo clean --release --target wasm32-unknown-unknown
     @mkdir -p dist; rm -f dist/*
